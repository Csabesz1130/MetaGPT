#!/usr/bin/env python
# -*- coding: utf-8 -*-
"""
@Time    : 2023/5/5 23:04
@Author  : alexanderwu
@File    : base_llm.py
@Desc    : mashenquan, 2023/8/22. + try catch
"""
from __future__ import annotations

import json
from abc import ABC, abstractmethod
from typing import Dict, Optional, Union

from openai import AsyncOpenAI
<<<<<<< HEAD
from openai.types import CompletionUsage
=======
from pydantic import BaseModel
>>>>>>> 0e63b928

from metagpt.configs.llm_config import LLMConfig
from metagpt.logs import logger
from metagpt.schema import Message
<<<<<<< HEAD
from metagpt.utils.cost_manager import CostManager
from metagpt.utils.exceptions import handle_exception
=======
from metagpt.utils.cost_manager import CostManager, Costs
>>>>>>> 0e63b928


class BaseLLM(ABC):
    """LLM API abstract class, requiring all inheritors to provide a series of standard capabilities"""

    config: LLMConfig
    use_system_prompt: bool = True
    system_prompt = "You are a helpful assistant."

    # OpenAI / Azure / Others
    aclient: Optional[Union[AsyncOpenAI]] = None
    cost_manager: Optional[CostManager] = None
    model: Optional[str] = None
    pricing_plan: Optional[str] = None

    @abstractmethod
    def __init__(self, config: LLMConfig):
        pass

    def _user_msg(self, msg: str, images: Optional[Union[str, list[str]]] = None) -> dict[str, Union[str, dict]]:
        if images:
            # as gpt-4v, chat with image
            return self._user_msg_with_imgs(msg, images)
        else:
            return {"role": "user", "content": msg}

    def _user_msg_with_imgs(self, msg: str, images: Optional[Union[str, list[str]]]):
        """
        images: can be list of http(s) url or base64
        """
        if isinstance(images, str):
            images = [images]
        content = [{"type": "text", "text": msg}]
        for image in images:
            # image url or image base64
            url = image if image.startswith("http") else f"data:image/jpeg;base64,{image}"
            # it can with multiple-image inputs
            content.append({"type": "image_url", "image_url": url})
        return {"role": "user", "content": content}

    def _assistant_msg(self, msg: str) -> dict[str, str]:
        return {"role": "assistant", "content": msg}

    def _system_msg(self, msg: str) -> dict[str, str]:
        return {"role": "system", "content": msg}

    def _system_msgs(self, msgs: list[str]) -> list[dict[str, str]]:
        return [self._system_msg(msg) for msg in msgs]

    def _default_system_msg(self):
        return self._system_msg(self.system_prompt)

    def _update_costs(self, usage: Union[dict, BaseModel], model: str = None, local_calc_usage: bool = True):
        """update each request's token cost
        Args:
            model (str): model name or in some scenarios called endpoint
            local_calc_usage (bool): some models don't calculate usage, it will overwrite LLMConfig.calc_usage
        """
        calc_usage = self.config.calc_usage and local_calc_usage
        model = model or self.model
        usage = usage.model_dump() if isinstance(usage, BaseModel) else usage
        if calc_usage and self.cost_manager:
            try:
                prompt_tokens = int(usage.get("prompt_tokens", 0))
                completion_tokens = int(usage.get("completion_tokens", 0))
                self.cost_manager.update_cost(prompt_tokens, completion_tokens, model)
            except Exception as e:
                logger.error(f"{self.__class__.__name__} updates costs failed! exp: {e}")

    def get_costs(self) -> Costs:
        if not self.cost_manager:
            return Costs(0, 0, 0, 0)
        return self.cost_manager.get_costs()

    async def aask(
        self,
        msg: str,
        system_msgs: Optional[list[str]] = None,
        format_msgs: Optional[list[dict[str, str]]] = None,
        images: Optional[Union[str, list[str]]] = None,
        timeout=3,
        stream=True,
    ) -> str:
        if system_msgs:
            message = self._system_msgs(system_msgs)
        else:
            message = [self._default_system_msg()]
        if not self.use_system_prompt:
            message = []
        if format_msgs:
            message.extend(format_msgs)
        message.append(self._user_msg(msg, images=images))
        logger.debug(message)
        rsp = await self.acompletion_text(message, stream=stream, timeout=timeout)
        return rsp

    def _extract_assistant_rsp(self, context):
        return "\n".join([i["content"] for i in context if i["role"] == "assistant"])

    async def aask_batch(self, msgs: list, timeout=3) -> str:
        """Sequential questioning"""
        context = []
        for msg in msgs:
            umsg = self._user_msg(msg)
            context.append(umsg)
            rsp_text = await self.acompletion_text(context, timeout=timeout)
            context.append(self._assistant_msg(rsp_text))
        return self._extract_assistant_rsp(context)

    async def aask_code(self, messages: Union[str, Message, list[dict]], timeout=3) -> dict:
        """FIXME: No code segment filtering has been done here, and all results are actually displayed"""
        raise NotImplementedError

    @abstractmethod
    async def acompletion(self, messages: list[dict], timeout=3):
        """Asynchronous version of completion
        All GPTAPIs are required to provide the standard OpenAI completion interface
        [
            {"role": "system", "content": "You are a helpful assistant."},
            {"role": "user", "content": "hello, show me python hello world code"},
            # {"role": "assistant", "content": ...}, # If there is an answer in the history, also include it
        ]
        """

    @abstractmethod
    async def acompletion_text(self, messages: list[dict], stream=False, timeout=3) -> str:
        """Asynchronous version of completion. Return str. Support stream-print"""

    def get_choice_text(self, rsp: dict) -> str:
        """Required to provide the first text of choice"""
        return rsp.get("choices")[0]["message"]["content"]

    def get_choice_delta_text(self, rsp: dict) -> str:
        """Required to provide the first text of stream choice"""
        return rsp.get("choices", [{}])[0].get("delta", {}).get("content", "")

    def get_choice_function(self, rsp: dict) -> dict:
        """Required to provide the first function of choice
        :param dict rsp: OpenAI chat.comletion respond JSON, Note "message" must include "tool_calls",
            and "tool_calls" must include "function", for example:
            {...
                "choices": [
                    {
                    "index": 0,
                    "message": {
                        "role": "assistant",
                        "content": null,
                        "tool_calls": [
                        {
                            "id": "call_Y5r6Ddr2Qc2ZrqgfwzPX5l72",
                            "type": "function",
                            "function": {
                            "name": "execute",
                            "arguments": "{\n  \"language\": \"python\",\n  \"code\": \"print('Hello, World!')\"\n}"
                            }
                        }
                        ]
                    },
                    "finish_reason": "stop"
                    }
                ],
                ...}
        :return dict: return first function of choice, for exmaple,
            {'name': 'execute', 'arguments': '{\n  "language": "python",\n  "code": "print(\'Hello, World!\')"\n}'}
        """
        return rsp.get("choices")[0]["message"]["tool_calls"][0]["function"]

    def get_choice_function_arguments(self, rsp: dict) -> dict:
        """Required to provide the first function arguments of choice.

        :param dict rsp: same as in self.get_choice_function(rsp)
        :return dict: return the first function arguments of choice, for example,
            {'language': 'python', 'code': "print('Hello, World!')"}
        """
        return json.loads(self.get_choice_function(rsp)["arguments"])

    @handle_exception
    def _update_costs(self, usage: CompletionUsage | Dict):
        """
        Updates the costs based on the provided usage information.
        """
        if self.config.calc_usage and usage and self.cost_manager:
            if isinstance(usage, Dict):
                prompt_tokens = int(usage.get("prompt_tokens", 0))
                completion_tokens = int(usage.get("completion_tokens", 0))
            else:
                prompt_tokens = usage.prompt_tokens
                completion_tokens = usage.completion_tokens
            self.cost_manager.update_cost(prompt_tokens, completion_tokens, self.pricing_plan)

    def messages_to_prompt(self, messages: list[dict]):
        """[{"role": "user", "content": msg}] to user: <msg> etc."""
        return "\n".join([f"{i['role']}: {i['content']}" for i in messages])

    def messages_to_dict(self, messages):
        """objects to [{"role": "user", "content": msg}] etc."""
        return [i.to_dict() for i in messages]<|MERGE_RESOLUTION|>--- conflicted
+++ resolved
@@ -13,21 +13,14 @@
 from typing import Dict, Optional, Union
 
 from openai import AsyncOpenAI
-<<<<<<< HEAD
 from openai.types import CompletionUsage
-=======
 from pydantic import BaseModel
->>>>>>> 0e63b928
 
 from metagpt.configs.llm_config import LLMConfig
 from metagpt.logs import logger
 from metagpt.schema import Message
-<<<<<<< HEAD
-from metagpt.utils.cost_manager import CostManager
+from metagpt.utils.cost_manager import CostManager, Costs
 from metagpt.utils.exceptions import handle_exception
-=======
-from metagpt.utils.cost_manager import CostManager, Costs
->>>>>>> 0e63b928
 
 
 class BaseLLM(ABC):
@@ -202,7 +195,7 @@
         :return dict: return the first function arguments of choice, for example,
             {'language': 'python', 'code': "print('Hello, World!')"}
         """
-        return json.loads(self.get_choice_function(rsp)["arguments"])
+        return json.loads(self.get_choice_function(rsp)["arguments"], strict=False)
 
     @handle_exception
     def _update_costs(self, usage: CompletionUsage | Dict):
