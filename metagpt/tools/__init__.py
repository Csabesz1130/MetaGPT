#!/usr/bin/env python
# -*- coding: utf-8 -*-
"""
@Time    : 2023/4/29 15:35
@Author  : alexanderwu
@File    : __init__.py
"""

from enum import Enum

from pydantic import BaseModel

from metagpt.const import TOOL_LIBS_PATH
from metagpt.prompts.tool_type import (
    DATA_PREPROCESS_PROMPT,
    FEATURE_ENGINEERING_PROMPT,
    MODEL_TRAIN_PROMPT,
    MODEL_EVALUATE_PROMPT,
    VISION_PROMPT
)


class SearchEngineType(Enum):
    SERPAPI_GOOGLE = "serpapi"
    SERPER_GOOGLE = "serper"
    DIRECT_GOOGLE = "google"
    DUCK_DUCK_GO = "ddg"
    CUSTOM_ENGINE = "custom"


class WebBrowserEngineType(Enum):
    PLAYWRIGHT = "playwright"
    SELENIUM = "selenium"
    CUSTOM = "custom"

    @classmethod
    def __missing__(cls, key):
        """Default type conversion"""
        return cls.CUSTOM


class ToolType(BaseModel):
    name: str
    module: str = ""
    desc: str
    usage_prompt: str = ""


TOOL_TYPE_MAPPINGS = {
    "data_preprocess": ToolType(
        name="data_preprocess",
        module=str(TOOL_LIBS_PATH / "data_preprocess"),
        desc="Only for changing value inplace.",
        usage_prompt=DATA_PREPROCESS_PROMPT,
    ),
    "feature_engineering": ToolType(
        name="feature_engineering",
        module=str(TOOL_LIBS_PATH / "feature_engineering"),
        desc="Only for creating new columns for input data.",
        usage_prompt=FEATURE_ENGINEERING_PROMPT,
    ),
    "model_train": ToolType(
        name="model_train",
        module="",
        desc="Only for training model.",
        usage_prompt=MODEL_TRAIN_PROMPT,
    ),
    "model_evaluate": ToolType(
        name="model_evaluate",
        module="",
        desc="Only for evaluating model.",
        usage_prompt=MODEL_EVALUATE_PROMPT,
    ),
<<<<<<< HEAD
    "vision": ToolType(
        name="vision",
        module=str(TOOL_LIBS_PATH / "vision"),
        desc="Only for converting image into webpage code.",
        usage_prompt=VISION_PROMPT,
=======
    "stable_diffusion": ToolType(
        name="stable_diffusion",
        module="metagpt.tools.sd_engine",
        desc="Related to text2image, image2image using stable diffusion model.",
        usage_prompt="",
>>>>>>> 7f0c752f
    ),
    "other": ToolType(
        name="other",
        module="",
        desc="Any tasks that do not fit into the previous categories",
        usage_prompt="",
    ),
}<|MERGE_RESOLUTION|>--- conflicted
+++ resolved
@@ -71,19 +71,17 @@
         desc="Only for evaluating model.",
         usage_prompt=MODEL_EVALUATE_PROMPT,
     ),
-<<<<<<< HEAD
+    "stable_diffusion": ToolType(
+        name="stable_diffusion",
+        module="metagpt.tools.sd_engine",
+        desc="Related to text2image, image2image using stable diffusion model.",
+        usage_prompt="",
+    ),
     "vision": ToolType(
         name="vision",
         module=str(TOOL_LIBS_PATH / "vision"),
         desc="Only for converting image into webpage code.",
         usage_prompt=VISION_PROMPT,
-=======
-    "stable_diffusion": ToolType(
-        name="stable_diffusion",
-        module="metagpt.tools.sd_engine",
-        desc="Related to text2image, image2image using stable diffusion model.",
-        usage_prompt="",
->>>>>>> 7f0c752f
     ),
     "other": ToolType(
         name="other",
