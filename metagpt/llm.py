#!/usr/bin/env python
# -*- coding: utf-8 -*-
"""
@Time    : 2023/5/11 14:45
@Author  : alexanderwu
@File    : llm.py
@Modified By: mashenquan, 2023
"""
from enum import Enum

<<<<<<< HEAD
from metagpt.config import CONFIG
from metagpt.provider.anthropic_api import Claude2 as Claude
from metagpt.provider.openai_api import OpenAIGPTAPI
from metagpt.provider.zhipuai_api import ZhiPuAIGPTAPI
from metagpt.provider.spark_api import SparkAPI
from metagpt.provider.human_provider import HumanProvider

_ = HumanProvider()  # Avoid pre-commit error


def LLM() -> "BaseGPTAPI":
    """ initialize different LLM instance according to the key field existence"""
    # TODO a little trick, can use registry to initialize LLM instance further
    if CONFIG.openai_api_key:
        llm = OpenAIGPTAPI()
    elif CONFIG.claude_api_key:
        llm = Claude()
    elif CONFIG.spark_api_key:
        llm = SparkAPI()
    elif CONFIG.zhipuai_api_key:
        llm = ZhiPuAIGPTAPI()
    else:
        raise RuntimeError("You should config a LLM configuration first")

    return llm
=======
import openai

from metagpt.config import CONFIG


class LLMType(Enum):
    OPENAI = "OpenAI"
    METAGPT = "MetaGPT"
    CLAUDE = "Claude"
    UNKNOWN = "UNKNOWN"

    @classmethod
    def get(cls, value):
        for member in cls:
            if member.value == value:
                return member
        return cls.UNKNOWN


class LLMFactory:
    @staticmethod
    def new_llm() -> object:
        from metagpt.provider.anthropic_api import Claude2 as Claude
        from metagpt.provider.metagpt_llm_api import MetaGPTLLMAPI as MetaGPT_LLM
        from metagpt.provider.openai_api import OpenAIGPTAPI as OpenAI_LLM

        if CONFIG.LLM_TYPE == LLMType.OPENAI.value:
            return OpenAI_LLM()
        if CONFIG.LLM_TYPE == LLMType.METAGPT.value:
            return MetaGPT_LLM()
        if CONFIG.LLM_TYPE == LLMType.CLAUDE.value:
            return Claude()

        raise openai.InvalidRequestError(message=f"Unsupported LLM TYPE: {CONFIG.LLM_TYPE}", param=None)
>>>>>>> 2e19f79f
<|MERGE_RESOLUTION|>--- conflicted
+++ resolved
@@ -7,37 +7,15 @@
 @Modified By: mashenquan, 2023
 """
 from enum import Enum
-
-<<<<<<< HEAD
 from metagpt.config import CONFIG
 from metagpt.provider.anthropic_api import Claude2 as Claude
 from metagpt.provider.openai_api import OpenAIGPTAPI
 from metagpt.provider.zhipuai_api import ZhiPuAIGPTAPI
 from metagpt.provider.spark_api import SparkAPI
 from metagpt.provider.human_provider import HumanProvider
+from metagpt.provider.metagpt_llm_api import MetaGPTLLMAPI
 
 _ = HumanProvider()  # Avoid pre-commit error
-
-
-def LLM() -> "BaseGPTAPI":
-    """ initialize different LLM instance according to the key field existence"""
-    # TODO a little trick, can use registry to initialize LLM instance further
-    if CONFIG.openai_api_key:
-        llm = OpenAIGPTAPI()
-    elif CONFIG.claude_api_key:
-        llm = Claude()
-    elif CONFIG.spark_api_key:
-        llm = SparkAPI()
-    elif CONFIG.zhipuai_api_key:
-        llm = ZhiPuAIGPTAPI()
-    else:
-        raise RuntimeError("You should config a LLM configuration first")
-
-    return llm
-=======
-import openai
-
-from metagpt.config import CONFIG
 
 
 class LLMType(Enum):
@@ -53,20 +31,36 @@
                 return member
         return cls.UNKNOWN
 
+    @classmethod
+    def __missing__(cls, value):
+        return cls.UNKNOWN
 
+
+# Used in agents
 class LLMFactory:
     @staticmethod
-    def new_llm() -> object:
-        from metagpt.provider.anthropic_api import Claude2 as Claude
-        from metagpt.provider.metagpt_llm_api import MetaGPTLLMAPI as MetaGPT_LLM
-        from metagpt.provider.openai_api import OpenAIGPTAPI as OpenAI_LLM
+    def new_llm() -> "BaseGPTAPI":
+        # Determine which type of LLM to use based on the validity of the key.
+        if CONFIG.claude_api_key:
+            return Claude()
+        elif CONFIG.spark_api_key:
+            return SparkAPI()
+        elif CONFIG.zhipuai_api_key:
+            return ZhiPuAIGPTAPI()
 
-        if CONFIG.LLM_TYPE == LLMType.OPENAI.value:
-            return OpenAI_LLM()
-        if CONFIG.LLM_TYPE == LLMType.METAGPT.value:
-            return MetaGPT_LLM()
-        if CONFIG.LLM_TYPE == LLMType.CLAUDE.value:
-            return Claude()
+        # MetaGPT uses the same parameters as OpenAI.
+        constructors = {
+            LLMType.OPENAI.value: OpenAIGPTAPI,
+            LLMType.METAGPT.value: MetaGPTLLMAPI,
+        }
+        constructor = constructors.get(CONFIG.LLM_TYPE)
+        if constructor:
+            return constructor()
 
-        raise openai.InvalidRequestError(message=f"Unsupported LLM TYPE: {CONFIG.LLM_TYPE}", param=None)
->>>>>>> 2e19f79f
+        raise ValueError(f"Unsupported LLM TYPE: {CONFIG.LLM_TYPE}")
+
+
+# Used in metagpt
+def LLM() -> "BaseGPTAPI":
+    """ initialize different LLM instance according to the key field existence"""
+    return LLMFactory.new_llm()