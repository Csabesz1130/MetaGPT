--- conflicted
+++ resolved
@@ -12,24 +12,15 @@
     TOOL_RECOMMENDATION_PROMPT,
     SELECT_FUNCTION_TOOLS,
     CODE_GENERATOR_WITH_TOOLS,
-    TOOL_ORGANIZATION_PROMPT,
+    TOOL_USAGE_PROMPT,
     ML_SPECIFIC_PROMPT,
     ML_MODULE_MAP,
     TOOL_OUTPUT_DESC, DATA_PROCESS_PROMPT,
+    GENERATE_CODE_PROMPT
 )
 from metagpt.schema import Message, Plan
 from metagpt.tools.functions import registry
-<<<<<<< HEAD
-from metagpt.utils.common import create_func_config
-from metagpt.prompts.ml_engineer import GEN_DATA_DESC_PROMPT, GENERATE_CODE_PROMPT
-
-from metagpt.actions.execute_code import ExecutePyCode
-=======
 from metagpt.utils.common import create_func_config, remove_comments
->>>>>>> fe2b79fe
-
-
-
 
 
 class BaseWriteAnalysisCode(Action):
@@ -57,13 +48,13 @@
 
         # 添加默认的提示词
         if (
-            default_system_msg not in messages[0]["content"]
-            and messages[0]["role"] != "system"
+                default_system_msg not in messages[0]["content"]
+                and messages[0]["role"] != "system"
         ):
             messages.insert(0, {"role": "system", "content": default_system_msg})
         elif (
-            default_system_msg not in messages[0]["content"]
-            and messages[0]["role"] == "system"
+                default_system_msg not in messages[0]["content"]
+                and messages[0]["role"] == "system"
         ):
             messages[0] = {
                 "role": "system",
@@ -72,7 +63,7 @@
         return messages
 
     async def run(
-        self, context: List[Message], plan: Plan = None, code_steps: str = ""
+            self, context: List[Message], plan: Plan = None, code_steps: str = ""
     ) -> str:
         """Run of a code writing action, used in data analysis or modeling
 
@@ -86,8 +77,6 @@
         """
 
 
-
-
 class WriteCodeByGenerate(BaseWriteAnalysisCode):
     """Write code fully by generation"""
 
@@ -95,12 +84,12 @@
         super().__init__(name, context, llm)
 
     async def run(
-        self,
-        context: [List[Message]],
-        plan: Plan = None,
-        code_steps: str = "",
-        system_msg: str = None,
-        **kwargs,
+            self,
+            context: [List[Message]],
+            plan: Plan = None,
+            code_steps: str = "",
+            system_msg: str = None,
+            **kwargs,
     ) -> str:
         context.append(Message(content=self.REUSE_CODE_INSTRUCTION, role="user"))
         prompt = self.process_msg(context, system_msg)
@@ -133,10 +122,10 @@
         return tool_catalog
 
     async def _tool_recommendation(
-        self,
-        task: str,
-        code_steps: str,
-        available_tools: list
+            self,
+            task: str,
+            code_steps: str,
+            available_tools: list
     ) -> list:
         """
         Recommend tools for the specified task.
@@ -160,20 +149,18 @@
         return recommend_tools
 
     async def run(
-        self,
-        context: List[Message],
-        plan: Plan = None,
-        code_steps: str = "",
-        column_info: str = "",
+            self,
+            context: List[Message],
+            plan: Plan = None,
+            code_steps: str = "",
+            column_info: str = "",
+            **kwargs,
     ) -> str:
         task_type = plan.current_task.task_type
         available_tools = registry.get_all_schema_by_module(task_type)
         special_prompt = ML_SPECIFIC_PROMPT.get(task_type, "")
 
-<<<<<<< HEAD
         column_names = kwargs.get("column_names", {})
-=======
->>>>>>> fe2b79fe
         finished_tasks = plan.get_finished_tasks()
         code_context = [remove_comments(task.code) for task in finished_tasks]
         code_context = "\n\n".join(code_context)
@@ -184,26 +171,17 @@
                 for tool in available_tools
             ]
 
-<<<<<<< HEAD
-            final_code = {}
-            new_code = ""
-            code_steps_dict = eval(code_steps)
-
-            recommend_tools = await self._tool_recommendation(context, code_steps, available_tools)
-=======
             recommend_tools = await self._tool_recommendation(
                 plan.current_task.instruction,
                 code_steps,
                 available_tools
             )
->>>>>>> fe2b79fe
             tool_catalog = self._parse_recommend_tools(task_type, recommend_tools)
             logger.info(f"Recommended tools: \n{recommend_tools}")
 
             module_name = ML_MODULE_MAP[task_type]
             output_desc = TOOL_OUTPUT_DESC.get(task_type, "")
-<<<<<<< HEAD
-
+            new_code = ""
 
             for idx, tool in enumerate(recommend_tools):
                 hist_info = f"Previous finished code is \n\n ```Python {code_context} ``` \n\n "
@@ -239,24 +217,9 @@
                 special_prompt=special_prompt,
                 # column_names=column_names
             )
-=======
-            prompt = DATA_PROCESS_PROMPT.format(
-                user_requirement=plan.goal,
-                history_code=code_context,
-                current_task=plan.current_task.instruction,
-                column_info=column_info,
-                special_prompt=special_prompt,
-                code_steps=code_steps,
-                module_name=module_name,
-                output_desc=output_desc,
-                function_catalog=tool_catalog,
-            )
-        else:
-            context.append(Message(content=self.REUSE_CODE_INSTRUCTION, role="user"))
-            context.append(Message(content=special_prompt, role="user"))
-            prompt = self.process_msg(context)
->>>>>>> fe2b79fe
-
-        tool_config = create_func_config(CODE_GENERATOR_WITH_TOOLS)
-        rsp = await self.llm.aask_code(prompt, **tool_config)
-        return rsp['code']+
+            tool_config = create_func_config(CODE_GENERATOR_WITH_TOOLS)
+            logger.info(f"prompt is: {prompt}")
+            rsp = await self.llm.aask_code(prompt, **tool_config)
+            logger.info(f"rsp is: {rsp}")
+            return rsp["code"]