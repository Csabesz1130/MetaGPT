#!/usr/bin/env python
# -*- coding: utf-8 -*-
"""
@Time    : 2023/5/11 17:45
@Author  : alexanderwu
@File    : write_code_review.py
@Modified By: mashenquan, 2023/11/27. Following the think-act principle, solidify the task parameters when creating the
        WriteCode object, rather than passing them in when calling the run function.
"""

from tenacity import retry, stop_after_attempt, wait_random_exponential

from metagpt.actions.action import Action
from metagpt.config import CONFIG
from metagpt.logs import logger
from metagpt.schema import CodingContext
from metagpt.utils.common import CodeParser
<<<<<<< HEAD
=======
from tenacity import retry, stop_after_attempt, wait_random_exponential
>>>>>>> 4006edac

PROMPT_TEMPLATE = """
NOTICE
Role: You are a professional software engineer, and your main task is to review the code. You need to ensure that the code conforms to the PEP8 standards, is elegantly designed and modularized, easy to read and maintain, and is written in Python 3.9 (or in another programming language).
Language: Please use the same language as the user requirement, but the title and code should be still in English. For example, if the user speaks Chinese, the specific text of your answer should also be in Chinese.
ATTENTION: Use '##' to SPLIT SECTIONS, not '#'. Output format carefully referenced "Format example".

# Context
{context}

## Code to be Reviewed: {filename}
```
{code}
```

-----

## Code Review: Based on the "Code to be Reviewed", provide key, clear, concise, and specific code modification suggestions, up to 5.
1. Is the code implemented as per the requirements? If not, how to achieve it? Analyse it step by step.
2. Is the code logic completely correct? If there are errors, please indicate how to correct them.
3. Does the existing code follow the "Data structures and interfaces"?
4. Are all functions implemented? If there is no implementation, please indicate how to achieve it step by step.
5. Have all necessary pre-dependencies been imported? If not, indicate which ones need to be imported
6. Is the code implemented concisely enough? Are methods from other files being reused correctly?

## Code Review Result: If the code doesn't have bugs, we don't need to rewrite it, so answer LGTM and stop. ONLY ANSWER LGTM/LBTM.
LGTM/LBTM

## Rewrite Code: if it still has some bugs, rewrite {filename} based on "Code Review" with triple quotes, try to get LGTM. Do your utmost to optimize THIS SINGLE FILE. Implement ALL TODO. RETURN ALL CODE, NEVER OMIT ANYTHING. 以任何方式省略代码都是不允许的。
```
```

## Format example
{format_example}

"""

FORMAT_EXAMPLE = """
-----
# EXAMPLE 1
## Code Review: {filename}
1. No, we should add the logic of ...
2. ...
3. ...
4. ...
5. ...
6. ...

## Code Review Result: {filename}
LBTM

## Rewrite Code: {filename}
```python
## {filename}
...
```
-----
# EXAMPLE 2
## Code Review: {filename}
1. Yes.
2. Yes.
3. Yes.
4. Yes.
5. Yes.
6. Yes.

## Code Review Result: {filename}
LGTM

## Rewrite Code: {filename}
pass
-----
"""


class WriteCodeReview(Action):
    def __init__(self, name="WriteCodeReview", context=None, llm=None):
        super().__init__(name, context, llm)

<<<<<<< HEAD
    @retry(stop=stop_after_attempt(2), wait=wait_random_exponential(min=1, max=60))
    async def write_code_review_and_rewrite(self, prompt):
=======
    @retry(wait=wait_random_exponential(min=1, max=60), stop=stop_after_attempt(6))
    async def write_code(self, prompt):
>>>>>>> 4006edac
        code_rsp = await self._aask(prompt)
        result = CodeParser.parse_block("Code Review Result", code_rsp)
        if "LGTM" in result:
            return result, None
        code = CodeParser.parse_code(block="", text=code_rsp)
        return result, code

    async def run(self, *args, **kwargs) -> CodingContext:
        iterative_code = self.context.code_doc.content
        k = CONFIG.code_review_k_times or 1
        for i in range(k):
            format_example = FORMAT_EXAMPLE.format(filename=self.context.code_doc.filename)
            task_content = self.context.task_doc.content if self.context.task_doc else ""
            context = "\n----------\n".join(
                [
                    "```text\n" + self.context.design_doc.content + "```\n",
                    "```text\n" + task_content + "```\n",
                    "```python\n" + self.context.code_doc.content + "```\n",
                ]
            )
            prompt = PROMPT_TEMPLATE.format(
                context=context,
                code=iterative_code,
                filename=self.context.code_doc.filename,
                format_example=format_example,
            )
            logger.info(
                f"Code review and rewrite {self.context.code_doc.filename,}: {i+1}/{k} | {len(iterative_code)=}, {len(self.context.code_doc.content)=}"
            )
            result, rewrited_code = await self.write_code_review_and_rewrite(prompt)
            if "LBTM" in result:
                iterative_code = rewrited_code
            elif "LGTM" in result:
                self.context.code_doc.content = iterative_code
                return self.context
        # code_rsp = await self._aask_v1(prompt, "code_rsp", OUTPUT_MAPPING)
        # self._save(context, filename, code)
        # 如果rewrited_code是None（原code perfect），那么直接返回code
        self.context.code_doc.content = iterative_code
        return self.context<|MERGE_RESOLUTION|>--- conflicted
+++ resolved
@@ -15,10 +15,6 @@
 from metagpt.logs import logger
 from metagpt.schema import CodingContext
 from metagpt.utils.common import CodeParser
-<<<<<<< HEAD
-=======
-from tenacity import retry, stop_after_attempt, wait_random_exponential
->>>>>>> 4006edac
 
 PROMPT_TEMPLATE = """
 NOTICE
@@ -98,13 +94,8 @@
     def __init__(self, name="WriteCodeReview", context=None, llm=None):
         super().__init__(name, context, llm)
 
-<<<<<<< HEAD
-    @retry(stop=stop_after_attempt(2), wait=wait_random_exponential(min=1, max=60))
+    @retry(wait=wait_random_exponential(min=1, max=60), stop=stop_after_attempt(6))
     async def write_code_review_and_rewrite(self, prompt):
-=======
-    @retry(wait=wait_random_exponential(min=1, max=60), stop=stop_after_attempt(6))
-    async def write_code(self, prompt):
->>>>>>> 4006edac
         code_rsp = await self._aask(prompt)
         result = CodeParser.parse_block("Code Review Result", code_rsp)
         if "LGTM" in result:
