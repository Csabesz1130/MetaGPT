#!/usr/bin/env python
# -*- coding: utf-8 -*-
"""
@Time    : 2023/5/11 22:12
@Author  : alexanderwu
@File    : write_test.py
@Modified By: mashenquan, 2023-11-27. Following the think-act principle, solidify the task parameters when creating the
        WriteTest object, rather than passing them in when calling the run function.
"""

from typing import Optional

from metagpt.actions.action import Action
from metagpt.const import TEST_CODES_FILE_REPO
from metagpt.logs import logger
from metagpt.schema import Document, TestingContext
from metagpt.utils.common import CodeParser

PROMPT_TEMPLATE = """
NOTICE
1. Role: You are a QA engineer; the main goal is to design, develop, and execute PEP8 compliant, well-structured, maintainable test cases and scripts for Python 3.9. Your focus should be on ensuring the product quality of the entire project through systematic testing.
2. Requirement: Based on the context, develop a comprehensive test suite that adequately covers all relevant aspects of the code file under review. Your test suite will be part of the overall project QA, so please develop complete, robust, and reusable test cases.
3. Attention1: Use '##' to split sections, not '#', and '## <SECTION_NAME>' SHOULD WRITE BEFORE the test case or script.
4. Attention2: If there are any settings in your tests, ALWAYS SET A DEFAULT VALUE, ALWAYS USE STRONG TYPE AND EXPLICIT VARIABLE.
5. Attention3: YOU MUST FOLLOW "Data structures and interfaces". DO NOT CHANGE ANY DESIGN. Make sure your tests respect the existing design and ensure its validity.
6. Think before writing: What should be tested and validated in this document? What edge cases could exist? What might fail?
7. CAREFULLY CHECK THAT YOU DON'T MISS ANY NECESSARY TEST CASES/SCRIPTS IN THIS FILE.
Attention: Use '##' to split sections, not '#', and '## <SECTION_NAME>' SHOULD WRITE BEFORE the test case or script and triple quotes.
-----
## Given the following code, please write appropriate test cases using Python's unittest framework to verify the correctness and robustness of this code:
```python
{code_to_test}
```
Note that the code to test is at {source_file_path}, we will put your test code at {workspace}/tests/{test_file_name}, and run your test code from {workspace},
you should correctly import the necessary classes based on these file locations!
## {test_file_name}: Write test code with triple quote. Do your best to implement THIS ONLY ONE FILE.
"""


class WriteTest(Action):
    name: str = "WriteTest"
    context: Optional[TestingContext] = None

    async def write_code(self, prompt):
        code_rsp = await self._aask(prompt)

        try:
            code = CodeParser.parse_code(block="", text=code_rsp)
        except Exception:
            # Handle the exception if needed
            logger.error(f"Can't parse the code: {code_rsp}")

            # Return code_rsp in case of an exception, assuming llm just returns code as it is and doesn't wrap it inside ```
            code = code_rsp
        return code

    async def run(self, *args, **kwargs) -> TestingContext:
        if not self.context.test_doc:
            self.context.test_doc = Document(
                filename="test_" + self.context.code_doc.filename, root_path=TEST_CODES_FILE_REPO
            )
        fake_root = "/data"
        prompt = PROMPT_TEMPLATE.format(
            code_to_test=self.context.code_doc.content,
            test_file_name=self.context.test_doc.filename,
<<<<<<< HEAD
            source_file_path=self.context.code_doc.root_relative_path,
            workspace=self.git_repo.workdir,
=======
            source_file_path=fake_root + "/" + self.context.code_doc.root_relative_path,
            workspace=fake_root,
>>>>>>> 5a0b25fa
        )
        self.context.test_doc.content = await self.write_code(prompt)
        return self.context<|MERGE_RESOLUTION|>--- conflicted
+++ resolved
@@ -63,13 +63,8 @@
         prompt = PROMPT_TEMPLATE.format(
             code_to_test=self.context.code_doc.content,
             test_file_name=self.context.test_doc.filename,
-<<<<<<< HEAD
-            source_file_path=self.context.code_doc.root_relative_path,
-            workspace=self.git_repo.workdir,
-=======
             source_file_path=fake_root + "/" + self.context.code_doc.root_relative_path,
             workspace=fake_root,
->>>>>>> 5a0b25fa
         )
         self.context.test_doc.content = await self.write_code(prompt)
         return self.context