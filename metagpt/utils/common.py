--- conflicted
+++ resolved
@@ -19,24 +19,15 @@
 import os
 import platform
 import re
-<<<<<<< HEAD
-from pathlib import Path
-from typing import Callable, List, Tuple, Union
-=======
 import sys
 import traceback
 import typing
 from pathlib import Path
-from typing import Any, List, Tuple, Union, get_args, get_origin
+from typing import Any, Callable, List, Tuple, Union, get_args, get_origin
 
 import aiofiles
 import loguru
 from pydantic.json import pydantic_encoder
-from tenacity import RetryCallState, _utils
->>>>>>> 139c7c36
-
-import aiofiles
-import loguru
 from tenacity import RetryCallState, _utils
 
 from metagpt.config import CONFIG
@@ -377,11 +368,7 @@
     return f"{cls.__module__}.{cls.__name__}"
 
 
-<<<<<<< HEAD
 def any_to_str(val: str | Callable) -> str:
-=======
-def any_to_str(val: str | typing.Callable) -> str:
->>>>>>> 139c7c36
     """Return the class name or the class name of the object, or 'val' if it's a string type."""
     if isinstance(val, str):
         return val
@@ -420,7 +407,6 @@
     return False
 
 
-<<<<<<< HEAD
 def any_to_name(val):
     """
     Convert a value to its name by extracting the last part of the dotted path.
@@ -454,8 +440,6 @@
     return ":".join(str(value) for value in args)
 
 
-=======
->>>>>>> 139c7c36
 def general_after_log(i: "loguru.Logger", sec_format: str = "%0.3f") -> typing.Callable[["RetryCallState"], None]:
     """
     Generates a logging function to be used after a call is retried.
@@ -489,8 +473,6 @@
     return log_it
 
 
-<<<<<<< HEAD
-=======
 def read_json_file(json_file: str, encoding=None) -> list[Any]:
     if not Path(json_file).exists():
         raise FileNotFoundError(f"json_file: {json_file} not exist, return []")
@@ -566,13 +548,11 @@
     return wrapper
 
 
->>>>>>> 139c7c36
 @handle_exception
 async def aread(file_path: str) -> str:
     """Read file asynchronously."""
     async with aiofiles.open(str(file_path), mode="r") as reader:
         content = await reader.read()
-<<<<<<< HEAD
     return content
 
 
@@ -590,7 +570,4 @@
             if ix > end_lineno:
                 break
             lines.append(line)
-    return "".join(lines)
-=======
-    return content
->>>>>>> 139c7c36
+    return "".join(lines)