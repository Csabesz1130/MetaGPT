--- conflicted
+++ resolved
@@ -242,10 +242,6 @@
             self.command_rsp = await self.llm_cached_aask(req=req, system_msgs=[system_prompt], state_data=state_data)
         self.command_rsp = await self._check_duplicates(req, self.command_rsp)
 
-<<<<<<< HEAD
-        self._add_memory(AIMessage(content=self.command_rsp))
-=======
->>>>>>> fdf2a0ed
         return True
 
     @exp_cache(context_builder=RoleZeroContextBuilder(), serializer=RoleZeroSerializer())
@@ -286,7 +282,7 @@
             return await super()._act()
 
         commands, ok, self.command_rsp = await self._parse_commands(self.command_rsp)
-        self.rc.memory.add(AIMessage(content=self.command_rsp))
+        self._add_memory(AIMessage(content=self.command_rsp))
         if not ok:
             error_msg = commands
             self._add_memory(UserMessage(content=error_msg))
