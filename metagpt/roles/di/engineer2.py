--- conflicted
+++ resolved
@@ -36,14 +36,14 @@
     cmd_prompt: str = ENGINEER2_CMD_PROMPT
     terminal: Terminal = Field(default_factory=Terminal, exclude=True)
 
-<<<<<<< HEAD
     tools: list[str] = [
         "Plan",
         "Editor",
         "RoleZero",
-        "Terminal",
+        "Terminal:run_command",
         "Browser:goto,scroll",
         "git_create_pull",
+        "SearchEnhancedQA",
         "Engineer2",
     ]
     # SWE Agent parameter
@@ -67,9 +67,6 @@
         self.cmd_prompt_current_state = CURRENT_EDITOR_STATE.format(
             **editor_state
         ).strip() + CURRENT_TERMINAL_STATE.format(**bash_state)
-=======
-    tools: list[str] = ["Plan", "Editor:read", "RoleZero", "Terminal:run_command", "SearchEnhancedQA", "Engineer2"]
->>>>>>> ac29811c
 
     def _update_tool_execution(self):
         self.tool_execution_map.update(
