--- conflicted
+++ resolved
@@ -39,32 +39,15 @@
     async def run(self, context: List[Message], plan: Plan = None):
         logger.info("Current overall plan:")
         logger.info(
-<<<<<<< HEAD
             "\n".join([f"{task.task_id}: {task.instruction}, is_finished: {task.is_finished}" for task in plan.tasks])
-=======
-            "\n".join(
-                [
-                    f"{task.task_id}: {task.instruction}, is_finished: {task.is_finished}"
-                    for task in plan.tasks
-                ]
-            )
->>>>>>> 725dac25
         )
 
         logger.info("most recent context:")
         latest_action = context[-1].cause_by.__name__ if context[-1].cause_by else ""
-<<<<<<< HEAD
         prompt = f"\nPlease review output from {latest_action}:\n" \
             "If you want to change a task in the plan, say 'change task task_id, ... (things to change)'\n" \
             "If you confirm the output and wish to continue with the current process, type CONFIRM\n" \
             "If you want to terminate the process, type exit:\n"
-=======
-        prompt += (
-            f"\nPlease review output from {latest_action}:\n"
-            "If you want to change a task in the plan, say 'change task task_id, ... (things to change)'\n"
-            "If you confirm the output and wish to continue with the current process, type CONFIRM:\n"
-        )
->>>>>>> 725dac25
         rsp = input(prompt)
 
         if rsp.lower() in ("exit"):
@@ -170,19 +153,9 @@
     async def _ask_review(self):
         if not self.auto_run:
             context = self.get_useful_memories()
-<<<<<<< HEAD
             review, confirmed = await AskReview().run(context=context[-5:], plan=self.plan)
             if not confirmed:
                 self.working_memory.add(Message(content=review, role="user", cause_by=AskReview))
-=======
-            review, confirmed = await AskReview().run(
-                context=context[-5:], plan=self.plan
-            )
-            if review.lower() not in ("confirm", "y", "yes"):
-                self._rc.memory.add(
-                    Message(content=review, role="user", cause_by=AskReview)
-                )
->>>>>>> 725dac25
             return confirmed
         return True
 
