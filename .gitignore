--- conflicted
+++ resolved
@@ -162,13 +162,10 @@
 *.mmd
 tmp
 output.wav
-<<<<<<< HEAD
 metagpt/roles/idea_agent.py
 .aider*
-=======
 *.bak
 
 # output folder
 output
 tmp.png
->>>>>>> 2e19f79f
